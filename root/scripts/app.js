--- conflicted
+++ resolved
@@ -16,33 +16,16 @@
         this.construct_Gui(); // Create GUI first
         this.construct_scene_And_Renderer();
         this.construct_camera();
-<<<<<<< HEAD
-        this.Initialise_Data();
-        this.construct_Gui();
-        this.construct_Navigator();
-        this.arTracker = null;
-=======
-        
+        this.arTracker = null;        
         // Initialize OutlineManager for post-processing effects
         this.outlineManager = new OutlineManager(this.scene, this.Cam, this.renderer, this.gui);
         
         this.construct_Loaders();
->>>>>>> 653a3f69
-
-        // Initialize AnimatedModelManager to load a GLB directly from assets
-        this.animated_manager = new AnimatedModelManager(THREE, this.scene, this.gui);
-        this.animated_manager.initialize('assets/drone.glb').catch(err => {
-            console.warn('AnimatedModelManager: Failed to load drone model:', err);
-        });
-    }
-
-<<<<<<< HEAD
+
         // Initialize AR environment tracking
         this.arTracker = new AREnvironmentTracker(THREE, this.scene);
         await this.arTracker.initialize();
     }
-=======
->>>>>>> 653a3f69
 
 
 cleanup() {
@@ -164,6 +147,7 @@
                 // Following camera mode removed - now using WebXR
                 this.Flying_Camera_Controls.enableZoom = false;
                 this.cameraData.enableZoom = false;
+                this.cameraData.enableScroll = true;
                 }
                 else if (val === 'AR'){
                     this.cameraData.currentCamera = this.Flying_Camera;
@@ -269,7 +253,7 @@
     }
 
 
-<<<<<<< HEAD
+
     update(deltaTime){
         const deltascroll =  (this.scrollData.targetScroll - this.scrollData.currentScroll) * this.scrollData.LERP_FACTOR;
         this.scrollData.currentScroll +=deltascroll;
@@ -282,44 +266,10 @@
                 }
 
         this.renderer.render(this.scene, this.cameraData.currentCamera);
-=======
->>>>>>> 653a3f69
-
-    update(deltaTime){
-        // In WebXR, we use setAnimationLoop instead of requestAnimationFrame
-        this.renderer.setAnimationLoop(() => {
-            // Update animated model
-            if (this.animated_manager) {
-                this.animated_manager.update(deltaTime);
-                
-                // Update selected objects for outline
-                if (this.animated_manager.current_model) {
-                    // Use OutlineManager to selectively outline meshes
-                    // To outline all meshes:
-                    this.outlineManager.setSelectiveMeshes(this.animated_manager.current_model);
-                    
-                    // To outline only specific meshes (example - uncomment and modify as needed):
-                    // this.outlineManager.setSelectiveMeshes(
-                    //     this.animated_manager.current_model,
-                    //     (mesh) => mesh.name.includes('propeller') || mesh.name.includes('body')
-                    // );
-                }
-            }
-            
-            // Handle XR rendering
-            if (this.renderer.xr.isPresenting) {
-                this.renderer.render(this.scene, this.Cam);
-            } else {
-                // Use OutlineManager to render with post-processing
-                this.outlineManager.render();
-            }
-
-            // Update controls if they exist
-            if (this.Cam_Controls) {
-                this.Cam_Controls.update();
-            }
-        });
-    }
-    
+
+    }
+    Reset(){
+        this.navigator.ResetMvt();
+    }
 }
     