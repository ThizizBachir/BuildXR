<!doctype html>
<html lang="en">
  <head>
    <meta charset="utf-8" />
    <title>XR Demo</title>
    <meta
      name="description"
      content="A list of A-Frame entries submitted to the js13kGames 2017 competition, used as an example for the MDN articles about Progressive Web Apps." />
    <meta name="author" content="end3r" />
    <meta name="theme-color" content="#B12A34" />
    <meta name="viewport" content="width=device-width, initial-scale=1" />
    <!--<link rel="icon" href="favicon.ico" />-->
    <link rel="stylesheet" href="styles/style.css" />
    <!--link rel="manifest" href="xr-demo.webmanifest" /-->
    <script type="importmap">
    {
      "imports": {
        "three": "https://cdn.jsdelivr.net/npm/three@0.177.0/build/three.module.js",
        "three/addons/": "https://cdn.jsdelivr.net/npm/three@0.177.0/examples/jsm/",
        "lilGUI" : "https://cdn.jsdelivr.net/npm/lil-gui@0.20/+esm",
        "three/webxr/": "https://cdn.jsdelivr.net/npm/three@0.177.0/examples/jsm/webxr/"
      } 
    }
    </script>
<<<<<<< HEAD
<script>
  window.onOpenCvReady = function() {
    console.log('OpenCV.js loaded and onOpenCvReady called');
    window.cvReady = true;
  };
</script>
<script async src="https://docs.opencv.org/master/opencv.js" onload="onOpenCvReady();" type="text/javascript"></script>
<script type="module" src="scripts/app.js" defer="defer"></script>
=======

    <!-- load opencv and camera helpers before main app -->
    <script type="module" src="./scripts/opencv/opencv-loader.js" defer></script>
    <script type="module" src="./scripts/camera/CameraCapture.js" defer></script>
    <script type="module" src="./scripts/ARManager.js" defer></script>

<script type="module" src="./scripts/main.js" defer="defer"></script>
>>>>>>> 653a3f69
  </head>
  <body>
    <!-- Camera and processing canvas used for AR background / CV processing.
         The drone 3D object will remain managed by your XR scene (main.js). -->
    <div id="camera-root" class="camera-root">
      <video id="cameraVideo" autoplay playsinline muted></video>
      <canvas id="cameraCanvas"></canvas>
    </div>
  </body>
</html><|MERGE_RESOLUTION|>--- conflicted
+++ resolved
@@ -22,7 +22,6 @@
       } 
     }
     </script>
-<<<<<<< HEAD
 <script>
   window.onOpenCvReady = function() {
     console.log('OpenCV.js loaded and onOpenCvReady called');
@@ -30,8 +29,6 @@
   };
 </script>
 <script async src="https://docs.opencv.org/master/opencv.js" onload="onOpenCvReady();" type="text/javascript"></script>
-<script type="module" src="scripts/app.js" defer="defer"></script>
-=======
 
     <!-- load opencv and camera helpers before main app -->
     <script type="module" src="./scripts/opencv/opencv-loader.js" defer></script>
@@ -39,7 +36,6 @@
     <script type="module" src="./scripts/ARManager.js" defer></script>
 
 <script type="module" src="./scripts/main.js" defer="defer"></script>
->>>>>>> 653a3f69
   </head>
   <body>
     <!-- Camera and processing canvas used for AR background / CV processing.
